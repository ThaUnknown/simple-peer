# simple-peer [![travis][travis-image]][travis-url] [![coveralls][coveralls-image]][coveralls-url] [![npm][npm-image]][npm-url] [![downloads][downloads-image]][downloads-url] [![javascript style guide][standard-image]][standard-url] [![javascript style guide][sauce-image]][sauce-url]

[travis-image]: https://img.shields.io/travis/feross/simple-peer/master.svg
[travis-url]: https://travis-ci.org/feross/simple-peer
[coveralls-image]: https://coveralls.io/repos/github/feross/simple-peer/badge.svg?branch=master
[coveralls-url]: https://coveralls.io/github/feross/simple-peer?branch=master
[npm-image]: https://img.shields.io/npm/v/simple-peer.svg
[npm-url]: https://npmjs.org/package/simple-peer
[downloads-image]: https://img.shields.io/npm/dm/simple-peer.svg
[downloads-url]: https://npmjs.org/package/simple-peer
[standard-image]: https://img.shields.io/badge/code_style-standard-brightgreen.svg
[standard-url]: https://standardjs.com
[sauce-image]: https://saucelabs.com/buildstatus/simple-peer
[sauce-url]: https://saucelabs.com/u/simple-peer

#### Simple WebRTC video, voice, and data channels

## features

- concise, **node.js style** API for [WebRTC](https://en.wikipedia.org/wiki/WebRTC)
- **works in node and the browser!**
- supports **video/voice streams**
- supports **data channel**
  - text and binary data
  - node.js [duplex stream](http://nodejs.org/api/stream.html) interface
- supports advanced options like:
  - enable/disable [trickle ICE candidates](http://webrtchacks.com/trickle-ice/)
  - manually set config options
  - transceivers and renegotiation

This package is used by [WebTorrent](https://webtorrent.io) and [many others](#who-is-using-simple-peer).

- [install](#install)
- [examples](#usage)
  * [A simpler example](#a-simpler-example)
  * [data channels](#data-channels)
  * [video/voice](#videovoice)
  * [dynamic video/voice](#dynamic-videovoice)
  * [in node](#in-node)
- [api](#api)
- [events](#events)
- [error codes](#error-codes)
- [connecting more than 2 peers?](#connecting-more-than-2-peers)
- [memory usage](#memory-usage)
- [connection does not work on some networks?](#connection-does-not-work-on-some-networks)
- [Who is using `simple-peer`?](#who-is-using-simple-peer)
- [license](#license)

## install

```
npm install simple-peer
```

This package works in the browser with [browserify](https://browserify.org). If
you do not use a bundler, you can use the `simplepeer.min.js` standalone script
directly in a `<script>` tag. This exports a `SimplePeer` constructor on
`window`. Wherever you see `Peer` in the examples below, substitute that with
`SimplePeer`.

## usage

Let's create an html page that lets you manually connect two peers:

```html
<html>
  <body>
    <style>
      #outgoing {
        width: 600px;
        word-wrap: break-word;
        white-space: normal;
      }
    </style>
    <form>
      <textarea id="incoming"></textarea>
      <button type="submit">submit</button>
    </form>
    <pre id="outgoing"></pre>
    <script src="simplepeer.min.js"></script>
    <script>
      const p = new SimplePeer({
        initiator: location.hash === '#1',
        trickle: false
      })

      p.on('error', err => console.log('error', err))

      p.on('signal', data => {
        console.log('SIGNAL', JSON.stringify(data))
        document.querySelector('#outgoing').textContent = JSON.stringify(data)
      })

      document.querySelector('form').addEventListener('submit', ev => {
        ev.preventDefault()
        p.signal(JSON.parse(document.querySelector('#incoming').value))
      })

      p.on('connect', () => {
        console.log('CONNECT')
        p.send('whatever' + Math.random())
      })

      p.on('data', data => {
        console.log('data: ' + data)
      })
    </script>
  </body>
</html>
```

Visit `index.html#1` from one browser (the initiator) and `index.html` from another
browser (the receiver).

An "offer" will be generated by the initiator. Paste this into the receiver's form and
hit submit. The receiver generates an "answer". Paste this into the initiator's form and
hit submit.

Now you have a direct P2P connection between two browsers!

### A simpler example

This example create two peers **in the same web page**.

In a real-world application, *you would never do this*. The sender and receiver `Peer`
instances would exist in separate browsers. A "signaling server" (usually implemented with
websockets) would be used to exchange signaling data between the two browsers until a
peer-to-peer connection is established.

### data channels

```js
var Peer = require('simple-peer')

var peer1 = new Peer({ initiator: true })
var peer2 = new Peer()

peer1.on('signal', data => {
  // when peer1 has signaling data, give it to peer2 somehow
  peer2.signal(data)
})

peer2.on('signal', data => {
  // when peer2 has signaling data, give it to peer1 somehow
  peer1.signal(data)
})

peer1.on('connect', () => {
  // wait for 'connect' event before using the data channel
  peer1.send('hey peer2, how is it going?')
})

peer2.on('data', data => {
  // got a data channel message
  console.log('got a message from peer1: ' + data)
})
```

### video/voice

Video/voice is also super simple! In this example, peer1 sends video to peer2.

```js
var Peer = require('simple-peer')

// get video/voice stream
navigator.mediaDevices.getUserMedia({
  video: true,
  audio: true
}).then(gotMedia).catch(() => {})

function gotMedia (stream) {
  var peer1 = new Peer({ initiator: true, stream: stream })
  var peer2 = new Peer()

  peer1.on('signal', data => {
    peer2.signal(data)
  })

  peer2.on('signal', data => {
    peer1.signal(data)
  })

  peer2.on('stream', stream => {
    // got remote video stream, now let's show it in a video tag
    var video = document.querySelector('video')

    if ('srcObject' in video) {
      video.srcObject = stream
    } else {
      video.src = window.URL.createObjectURL(stream) // for older browsers
    }

    video.play()
  })
}
```

For two-way video, simply pass a `stream` option into both `Peer` constructors. Simple!

Please notice that `getUserMedia` only works in [pages loaded via **https**](https://developer.mozilla.org/en-US/docs/Web/API/MediaDevices/getUserMedia#Encryption_based_security).

### dynamic video/voice

It is also possible to establish a data-only connection at first, and later add
a video/voice stream, if desired.

```js
var Peer = require('simple-peer') // create peer without waiting for media

var peer1 = new Peer({ initiator: true }) // you don't need streams here
var peer2 = new Peer()

peer1.on('signal', data => {
  peer2.signal(data)
})

peer2.on('signal', data => {
  peer1.signal(data)
})

peer2.on('stream', stream => {
  // got remote video stream, now let's show it in a video tag
  var video = document.querySelector('video')

  if ('srcObject' in video) {
    video.srcObject = stream
  } else {
    video.src = window.URL.createObjectURL(stream) // for older browsers
  }

  video.play()
})

function addMedia (stream) {
  peer1.addStream(stream) // <- add streams to peer dynamically
}

// then, anytime later...
navigator.mediaDevices.getUserMedia({
  video: true,
  audio: true
}).then(addMedia).catch(() => {})
```

### in node

To use this library in node, pass in `opts.wrtc` as a parameter (see [the constructor options](#peer--new-peeropts)):

```js
var Peer = require('simple-peer')
var wrtc = require('wrtc')

var peer1 = new Peer({ initiator: true, wrtc: wrtc })
var peer2 = new Peer({ wrtc: wrtc })
```

## api

### `peer = new Peer([opts])`

Create a new WebRTC peer connection.

A "data channel" for text/binary communication is always established, because it's cheap and often useful. For video/voice communication, pass the `stream` option.

If `opts` is specified, then the default options (shown below) will be overridden.

```
{
  initiator: false,
  channelConfig: {},
  channelName: '<random string>',
  config: { iceServers: [{ urls: 'stun:stun.l.google.com:19302' }, { urls: 'stun:global.stun.twilio.com:3478?transport=udp' }] },
  offerOptions: {},
  answerOptions: {},
  sdpTransform: function (sdp) { return sdp },
  stream: false,
  streams: [],
  trickle: true,
  allowHalfTrickle: false,
  wrtc: {}, // RTCPeerConnection/RTCSessionDescription/RTCIceCandidate
  objectMode: false
}
```

The options do the following:

- `initiator` - set to `true` if this is the initiating peer
- `channelConfig` - custom webrtc data channel configuration (used by [`createDataChannel`](https://developer.mozilla.org/en-US/docs/Web/API/RTCPeerConnection/createDataChannel))
- `channelName` - custom webrtc data channel name
- `config` - custom webrtc configuration (used by [`RTCPeerConnection`](https://developer.mozilla.org/en-US/docs/Web/API/RTCPeerConnection) constructor)
- `offerOptions` - custom offer options (used by [`createOffer`](https://developer.mozilla.org/en-US/docs/Web/API/RTCPeerConnection/createOffer) method)
- `answerOptions` - custom answer options (used by [`createAnswer`](https://developer.mozilla.org/en-US/docs/Web/API/RTCPeerConnection/createAnswer) method)
- `sdpTransform` - function to transform the generated SDP signaling data (for advanced users)
- `stream` - if video/voice is desired, pass stream returned from [`getUserMedia`](https://developer.mozilla.org/en-US/docs/Web/API/MediaDevices/getUserMedia)
- `streams` - an array of MediaStreams returned from [`getUserMedia`](https://developer.mozilla.org/en-US/docs/Web/API/MediaDevices/getUserMedia)
- `trickle` - set to `false` to disable [trickle ICE](http://webrtchacks.com/trickle-ice/) and get a single 'signal' event (slower)
- `wrtc` - custom webrtc implementation, mainly useful in node to specify in the [wrtc](https://npmjs.com/package/wrtc) package. Contains an object with the properties:
  - [`RTCPeerConnection`](https://www.w3.org/TR/webrtc/#dom-rtcpeerconnection)
  - [`RTCSessionDescription`](https://www.w3.org/TR/webrtc/#dom-rtcsessiondescription)
  - [`RTCIceCandidate`](https://www.w3.org/TR/webrtc/#dom-rtcicecandidate)

- `objectMode` - set to `true` to create the stream in [Object Mode](https://nodejs.org/api/stream.html#stream_object_mode). In this mode, incoming string data is not automatically converted to `Buffer` objects.

### `peer.signal(data)`

Call this method whenever the remote peer emits a `peer.on('signal')` event.

The `data` will encapsulate a webrtc offer, answer, or ice candidate. These messages help
the peers to eventually establish a direct connection to each other. The contents of these
strings are an implementation detail that can be ignored by the user of this module;
simply pass the data from 'signal' events to the remote peer and call `peer.signal(data)`
to get connected.

### `peer.send(data)`

Send text/binary data to the remote peer. `data` can be any of several types: `String`,
`Buffer` (see [buffer](https://github.com/feross/buffer)), `ArrayBufferView` (`Uint8Array`,
etc.), `ArrayBuffer`, or `Blob` (in browsers that support it).

Note: If this method is called before the `peer.on('connect')` event has fired, then data
will be buffered.

### `peer.addStream(stream)`

Add a `MediaStream` to the connection.

### `peer.removeStream(stream)`

Remove a `MediaStream` from the connection.

### `peer.addTrack(track, stream)`

Add a `MediaStreamTrack` to the connection. Must also pass the `MediaStream` you want to attach it to.

### `peer.removeTrack(track, stream)`

Remove a `MediaStreamTrack` from the connection. Must also pass the `MediaStream` that it was attached to.

### `peer.replaceTrack(oldTrack, newTrack, stream)`

Replace a `MediaStreamTrack` with another track. Must also pass the `MediaStream` that the old track was attached to.

### `peer.addTransceiver(kind, init)`

Add a `RTCRtpTransceiver` to the connection. Can be used to add transceivers before adding tracks. Automatically called as neccesary by `addTrack`.

### `peer.destroy([err])`

Destroy and cleanup this peer connection.

If the optional `err` parameter is passed, then it will be emitted as an `'error'`
event on the stream.

### `Peer.WEBRTC_SUPPORT`

Detect native WebRTC support in the javascript environment.

```js
var Peer = require('simple-peer')

if (Peer.WEBRTC_SUPPORT) {
  // webrtc support!
} else {
  // fallback
}
```

### duplex stream

`Peer` objects are instances of `stream.Duplex`. They behave very similarly to a
`net.Socket` from the node core `net` module. The duplex stream reads/writes to the data
channel.

```js
var peer = new Peer(opts)
// ... signaling ...
peer.write(new Buffer('hey'))
peer.on('data', function (chunk) {
  console.log('got a chunk', chunk)
})
```

## events

`Peer` objects are instance of `EventEmitter`. Take a look at the [nodejs events documentation](https://nodejs.org/api/events.html) for more information.

Example of removing all registered **close**-event listeners:
```js
peer.removeAllListeners('close')
```

### `peer.on('signal', data => {})`

Fired when the peer wants to send signaling data to the remote peer.

**It is the responsibility of the application developer (that's you!) to get this data to
the other peer.** This usually entails using a websocket signaling server. This data is an
`Object`, so  remember to call `JSON.stringify(data)` to serialize it first. Then, simply
call `peer.signal(data)` on the remote peer.

(Be sure to listen to this event immediately to avoid missing it. For `initiator: true`
peers, it fires right away. For `initatior: false` peers, it fires when the remote
offer is received.)

### `peer.on('connect', () => {})`

Fired when the peer connection and data channel are ready to use.

### `peer.on('data', data => {})`

Received a message from the remote peer (via the data channel).

`data` will be either a `String` or a `Buffer/Uint8Array` (see [buffer](https://github.com/feross/buffer)).

### `peer.on('stream', stream => {})`

Received a remote video stream, which can be displayed in a video tag:

```js
peer.on('stream', stream => {
  var video = document.querySelector('video')
  if ('srcObject' in video) {
    video.srcObject = stream
  } else {
    video.src = window.URL.createObjectURL(stream)
  }
  video.play()
})
```

### `peer.on('track', (track, stream) => {})`

Received a remote audio/video track. Streams may contain multiple tracks.

### `peer.on('close', () => {})`

Called when the peer connection has closed.

### `peer.on('error', (err) => {})`

Fired when a fatal error occurs. Usually, this means bad signaling data was received from the remote peer.

`err` is an `Error` object.

## error codes

Errors returned by the `error` event have an `err.code` property that will indicate the origin of the failure.

Possible error codes:
- `ERR_WEBRTC_SUPPORT`
- `ERR_CREATE_OFFER`
- `ERR_CREATE_ANSWER`
- `ERR_SET_LOCAL_DESCRIPTION`
- `ERR_SET_REMOTE_DESCRIPTION`
- `ERR_ADD_ICE_CANDIDATE`
- `ERR_ICE_CONNECTION_FAILURE`
- `ERR_SIGNALING`
- `ERR_DATA_CHANNEL`
- `ERR_CONNECTION_FAILURE`


## connecting more than 2 peers?

The simplest way to do that is to create a full-mesh topology. That means that every peer
opens a connection to every other peer. To illustrate:

![full mesh topology](img/full-mesh.png)

To broadcast a message, just iterate over all the peers and call `peer.send`.

So, say you have 3 peers. Then, when a peer wants to send some data it must send it 2
times, once to each of the other peers. So you're going to want to be a bit careful about
the size of the data you send.

Full mesh topologies don't scale well when the number of peers is very large. The total
number of edges in the network will be ![full mesh formula](img/full-mesh-formula.png)
where `n` is the number of peers.

For clarity, here is the code to connect 3 peers together:

#### Peer 1

```js
// These are peer1's connections to peer2 and peer3
var peer2 = new Peer({ initiator: true })
var peer3 = new Peer({ initiator: true })

peer2.on('signal', data => {
  // send this signaling data to peer2 somehow
})

peer2.on('connect', () => {
  peer2.send('hi peer2, this is peer1')
})

peer2.on('data', data => {
  console.log('got a message from peer2: ' + data)
})

peer3.on('signal', data => {
  // send this signaling data to peer3 somehow
})

peer3.on('connect', () => {
  peer3.send('hi peer3, this is peer1')
})

peer3.on('data', data => {
  console.log('got a message from peer3: ' + data)
})
```

#### Peer 2

```js
// These are peer2's connections to peer1 and peer3
var peer1 = new Peer()
var peer3 = new Peer({ initiator: true })

peer1.on('signal', data => {
  // send this signaling data to peer1 somehow
})

peer1.on('connect', () => {
  peer1.send('hi peer1, this is peer2')
})

peer1.on('data', data => {
  console.log('got a message from peer1: ' + data)
})

peer3.on('signal', data => {
  // send this signaling data to peer3 somehow
})

peer3.on('connect', () => {
  peer3.send('hi peer3, this is peer2')
})

peer3.on('data', data => {
  console.log('got a message from peer3: ' + data)
})
```

#### Peer 3

```js
// These are peer3's connections to peer1 and peer2
var peer1 = new Peer()
var peer2 = new Peer()

peer1.on('signal', data => {
  // send this signaling data to peer1 somehow
})

peer1.on('connect', () => {
  peer1.send('hi peer1, this is peer3')
})

peer1.on('data', data => {
  console.log('got a message from peer1: ' + data)
})

peer2.on('signal', data => {
  // send this signaling data to peer2 somehow
})

peer2.on('connect', () => {
  peer2.send('hi peer2, this is peer3')
})

peer2.on('data', data => {
  console.log('got a message from peer2: ' + data)
})
```

## memory usage

If you call `peer.send(buf)`, `simple-peer` is not keeping a reference to `buf`
and sending the buffer at some later point in time. We immediately call
`channel.send()` on the data channel. So it should be fine to mutate the buffer
right afterward.

However, beware that `peer.write(buf)` (a writable stream method) does not have
the same contract. It will potentially buffer the data and call
`channel.send()` at a future point in time, so definitely don't assume it's
safe to mutate the buffer.


## connection does not work on some networks?

If a direct connection fails, in particular, because of NAT traversal and/or firewalls,
WebRTC ICE uses an intermediary (relay) TURN server. In other words, ICE will first use
STUN with UDP to directly connect peers and, if that fails, will fall back to a TURN relay
server.

In order to use a TURN server, you must specify the `config` option to the `Peer`
constructor. See the API docs above.

[![js-standard-style](https://cdn.rawgit.com/feross/standard/master/badge.svg)](https://github.com/feross/standard)


## Who is using `simple-peer`?

- [WebTorrent](http://webtorrent.io) - Streaming torrent client in the browser
- [Virus Cafe](https://virus.cafe) - Make a friend in 2 minutes
- [Instant.io](https://instant.io) - Secure, anonymous, streaming file transfer
- [Zencastr](https://zencastr.com) - Easily record your remote podcast interviews in studio quality.
- [Friends](https://github.com/moose-team/friends) - Peer-to-peer chat powered by the web
- [Socket.io-p2p](https://github.com/socketio/socket.io-p2p) - Official Socket.io P2P communication library
- [ScreenCat](https://maxogden.github.io/screencat/) - Screen sharing + remote collaboration app
- [WebCat](https://www.npmjs.com/package/webcat) - P2P pipe across the web using Github private/public key for auth
- [RTCCat](https://www.npmjs.com/package/rtcat) - WebRTC netcat
- [PeerNet](https://www.npmjs.com/package/peernet) - Peer-to-peer gossip network using randomized algorithms
- [PusherTC](http://pushertc.herokuapp.com) - Video chat with using Pusher. See [guide](http://blog.carbonfive.com/2014/10/16/webrtc-made-simple/).
- [lxjs-chat](https://github.com/feross/lxjs-chat) - Omegle-like video chat site
- [Whiteboard](https://github.com/feross/whiteboard) - P2P Whiteboard powered by WebRTC and WebTorrent
- [Peer Calls](https://peercalls.com) - WebRTC group video calling. Create a room. Share the link.
- [Netsix](https://mmorainville.github.io/netsix-gh-pages/) - Send videos to your friends using WebRTC so that they can watch them right away.
- [Stealthy](https://www.stealthy.im) - Stealthy is a decentralized, end-to-end encrypted, p2p chat application.
- [oorja.io](https://github.com/akshayKMR/oorja) - Effortless video-voice chat with realtime collaborative features. Extensible using react components 🙌
- [TalktoMe](https://talktome.space) - Skype alternative for audio/video conferencing based on WebRTC, but without the loss of packets.
- [CDNBye](https://github.com/cdnbye/hlsjs-p2p-engine) - CDNBye implements WebRTC datachannel to scale live/vod video streaming by peer-to-peer network using bittorrent-like protocol
- [Detox](https://github.com/Detox) - Overlay network for distributed anonymous P2P communications entirely in the browser
- [Metastream](https://github.com/samuelmaddock/metastream) - Watch streaming media with friends.
- [firepeer](https://github.com/natzcam/firepeer) - secure signalling and authentication using firebase realtime database
- [Genet](https://github.com/elavoie/webrtc-tree-overlay) - Fat-tree overlay to scale the number of concurrent WebRTC connections to a single source ([paper](https://arxiv.org/abs/1904.11402)).
- [WebRTC Connection Testing](https://github.com/elavoie/webrtc-connection-testing) - Quickly test direct connectivity between all pairs of participants ([demo](https://webrtc-connection-testing.herokuapp.com/)).
- [Firstdate.co](https://firstdate.co) - Online video dating for actually meeting people and not just messaging them
- [TensorChat](https://github.com/EhsaanIqbal/tensorchat) - It's simple - Create. Share. Chat.
- [On/Office](https://onoffice.app) - View your desktop in a WebVR-powered environment
- [Cyph](https://www.cyph.com) - Cryptographically secure messaging and social networking service, providing an extreme level of privacy combined with best-in-class ease of use
- [Ciphora](https://github.com/HR/ciphora) - A peer-to-peer end-to-end encrypted messaging chat app.
- [Whisthub](https://www.whisthub.com) - Online card game Color Whist with the possibility to start a video chat while playing.
- [Brie.fi/ng](https://brie.fi/ng) - Secure anonymous video chat
- [Peer.School](https://github.com/holtwick/peer2school) - Simple virtual classroom starting from the 1st class including video chat and real time whiteboard
- [FileFire](https://filefire.ca) - Transfer large files and folders at high speed without size limits.
- [safeShare](https://github.com/vj-abishek/airdrop) - Transfer files easily with text and voice communication.
- [CubeChat](https://cubechat.io) - Party in 3D 🎉
- [Homely School](https://homelyschool.com) - A virtual schooling system
- [AnyDrop](https://anydrop.io) - Cross-platform AirDrop alternative [with an Android app available at Google Play](https://play.google.com/store/apps/details?id=com.benjijanssens.anydrop) 
<<<<<<< HEAD
- [Speakrandom](https://speakrandom.com) - Voice-chat social network using simple-peer to create audio conferences!
=======
- [Share-Anywhere](https://share-anywhere.com/) - Cross-platform file transfer
- [QuaranTime.io](https://quarantime.io/) - The Activity board-game in video!
- [Trango](https://web.trango.io) - Cross-platform calling and file sharing solution.
- [P2PT](https://github.com/subins2000/p2pt) - Use WebTorrent trackers as signalling servers for making WebRTC connections
- [Dots](https://github.com/subins2000/vett) - Online multiplayer Dots & Boxes game. [Play Here!](https://vett.space)
- [simple-peer-files](https://github.com/subins2000/simple-peer-files) - A simple library to easily transfer files over WebRTC. Has a feature to resume file transfer after uploader interruption.
- [WebDrop.Space](https://WebDrop.Space) - Share files and messages across devices. Cross-platform, no installation alternative to AirDrop, Xender. [Source Code](https://github.com/subins2000/WebDrop)
>>>>>>> be8a3966
- *Your app here! - send a PR!*

## license

MIT. Copyright (c) [Feross Aboukhadijeh](http://feross.org).<|MERGE_RESOLUTION|>--- conflicted
+++ resolved
@@ -640,9 +640,6 @@
 - [CubeChat](https://cubechat.io) - Party in 3D 🎉
 - [Homely School](https://homelyschool.com) - A virtual schooling system
 - [AnyDrop](https://anydrop.io) - Cross-platform AirDrop alternative [with an Android app available at Google Play](https://play.google.com/store/apps/details?id=com.benjijanssens.anydrop) 
-<<<<<<< HEAD
-- [Speakrandom](https://speakrandom.com) - Voice-chat social network using simple-peer to create audio conferences!
-=======
 - [Share-Anywhere](https://share-anywhere.com/) - Cross-platform file transfer
 - [QuaranTime.io](https://quarantime.io/) - The Activity board-game in video!
 - [Trango](https://web.trango.io) - Cross-platform calling and file sharing solution.
@@ -650,7 +647,8 @@
 - [Dots](https://github.com/subins2000/vett) - Online multiplayer Dots & Boxes game. [Play Here!](https://vett.space)
 - [simple-peer-files](https://github.com/subins2000/simple-peer-files) - A simple library to easily transfer files over WebRTC. Has a feature to resume file transfer after uploader interruption.
 - [WebDrop.Space](https://WebDrop.Space) - Share files and messages across devices. Cross-platform, no installation alternative to AirDrop, Xender. [Source Code](https://github.com/subins2000/WebDrop)
->>>>>>> be8a3966
+- [Speakrandom](https://speakrandom.com) - Voice-chat social network using simple-peer to create audio conferences!
+
 - *Your app here! - send a PR!*
 
 ## license
