{
  "name": "simple-peer",
  "description": "Simple one-to-one WebRTC video/voice and data channels",
<<<<<<< HEAD
  "version": "9.10.0",
=======
  "version": "9.11.1",
>>>>>>> f1a492d1
  "author": {
    "name": "Feross Aboukhadijeh",
    "email": "feross@feross.org",
    "url": "https://feross.org"
  },
  "bugs": {
    "url": "https://github.com/feross/simple-peer/issues"
  },
  "dependencies": {
    "buffer": "^6.0.3",
    "debug": "^4.3.2",
    "err-code": "^3.0.1",
    "get-browser-rtc": "^1.1.0",
    "queue-microtask": "^1.2.3",
    "randombytes": "^2.1.0",
    "readable-stream": "^3.6.0"
  },
  "devDependencies": {
    "airtap": "^4.0.3",
    "airtap-manual": "^1.0.0",
    "airtap-sauce": "^1.1.0",
    "babel-minify": "^0.5.1",
    "bowser": "^2.11.0",
    "browserify": "^17.0.0",
    "coveralls": "^3.1.1",
    "nyc": "^15.1.0",
    "prettier-bytes": "^1.0.4",
    "simple-get": "^4.0.0",
    "speedometer": "^1.1.0",
    "standard": "*",
    "string-to-stream": "^3.0.1",
    "tape": "^5.5.2",
    "thunky": "^1.1.0",
    "wrtc": "^0.4.7",
    "ws": "^7.5.3"
  },
  "keywords": [
    "data",
    "data channel",
    "data channel stream",
    "data channels",
    "p2p",
    "peer",
    "peer",
    "peer-to-peer",
    "stream",
    "video",
    "voice",
    "webrtc",
    "webrtc stream"
  ],
  "license": "MIT",
  "main": "index.js",
  "repository": {
    "type": "git",
    "url": "git://github.com/feross/simple-peer.git"
  },
  "scripts": {
    "build": "browserify -s SimplePeer -r . | minify > simplepeer.min.js",
    "size": "npm run build && cat simplepeer.min.js | gzip | wc -c",
    "// test": "standard && npm run test-node && npm run test-browser",
    "test": "standard && npm run test-browser",
    "test-browser": "airtap --coverage --concurrency 1 -- test/*.js",
    "test-browser-local": "airtap --coverage --preset local -- test/*.js",
    "test-node": "WRTC=wrtc tape test/*.js",
    "coverage": "nyc report --reporter=text-lcov | coveralls"
  },
  "funding": [
    {
      "type": "github",
      "url": "https://github.com/sponsors/feross"
    },
    {
      "type": "patreon",
      "url": "https://www.patreon.com/feross"
    },
    {
      "type": "consulting",
      "url": "https://feross.org/support"
    }
  ]
}<|MERGE_RESOLUTION|>--- conflicted
+++ resolved
@@ -1,11 +1,7 @@
 {
   "name": "simple-peer",
   "description": "Simple one-to-one WebRTC video/voice and data channels",
-<<<<<<< HEAD
-  "version": "9.10.0",
-=======
   "version": "9.11.1",
->>>>>>> f1a492d1
   "author": {
     "name": "Feross Aboukhadijeh",
     "email": "feross@feross.org",
